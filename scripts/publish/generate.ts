/**
 * generate.ts
 *
 * README generation based on Application Pattern data model
 * Now uses PostgreSQL database as primary source of truth.
 */

<<<<<<< HEAD
import * as fs from "node:fs/promises";
import * as path from "node:path";
import { createDatabase } from "../../packages/toolkit/src/db/client.js";
import {
  createApplicationPatternRepository,
  createEffectPatternRepository,
} from "../../packages/toolkit/src/repositories/index.js";

// --- CONFIGURATION ---
const PUBLISHED_DIR = path.join(process.cwd(), "content/published/patterns");
const README_PATH = path.join(process.cwd(), "README.md");
=======
// biome-ignore assist/source/organizeImports: <>
import matter from 'gray-matter';
import * as fs from 'node:fs/promises';
import * as path from 'node:path';

// --- CONFIGURATION ---
const PUBLISHED_DIR = path.join(process.cwd(), 'content/published/patterns');
const README_PATH = path.join(process.cwd(), 'README.md');
const AP_INDEX_PATH = path.join(
  process.cwd(),
  'data/application-patterns.json',
);
>>>>>>> 6b75d0da

interface PatternWithPath {
  id: string;
  slug: string;
  title: string;
  skillLevel: string;
  summary: string;
  lessonOrder?: number | null;
  applicationPatternId: string | null;
  path: string;
  directory: string;
  subDirectory?: string;
}

<<<<<<< HEAD
function getSkillLevel(skillLevel: string): string {
  return skillLevel.toLowerCase();
}

/**
 * Find actual file path for a pattern by searching the filesystem
 */
async function findPatternPath(
  slug: string,
  applicationPatternSlug: string | null
): Promise<string> {
  // Try common locations
  const candidates: string[] = [];

  if (applicationPatternSlug) {
    // Try direct location
    candidates.push(
      path.join(PUBLISHED_DIR, applicationPatternSlug, `${slug}.mdx`)
    );

    // Try in subdirectories
    try {
      const apDir = path.join(PUBLISHED_DIR, applicationPatternSlug);
      const entries = await fs.readdir(apDir, { withFileTypes: true });
      for (const entry of entries) {
        if (entry.isDirectory()) {
          candidates.push(path.join(apDir, entry.name, `${slug}.mdx`));
        }
=======
function getSkillLevel(pattern: PatternFrontmatter): string {
  return (pattern.skillLevel || pattern.skill || 'intermediate').toLowerCase();
}

async function generateReadme() {
  console.log('Starting README generation...');

  // Load Application Patterns index
  const apIndexContent = await fs.readFile(AP_INDEX_PATH, 'utf-8');
  const apIndex = JSON.parse(apIndexContent) as {
    applicationPatterns: ApplicationPattern[];
  };
  const applicationPatterns = apIndex.applicationPatterns.sort(
    (a, b) => a.learningOrder - b.learningOrder,
  );

  // Recursively find all MDX files
  async function findMdxFiles(dir: string): Promise<PatternWithPath[]> {
    const entries = await fs.readdir(dir, { withFileTypes: true });
    const files: PatternWithPath[] = [];

    for (const entry of entries) {
      const fullPath = path.join(dir, entry.name);
      if (entry.isDirectory()) {
        files.push(...(await findMdxFiles(fullPath)));
      } else if (entry.isFile() && entry.name.endsWith('.mdx')) {
        const content = await fs.readFile(fullPath, 'utf-8');
        const { data } = matter(content);
        const pattern = data as PatternFrontmatter;

        // Extract directory structure
        const relPath = path.relative(PUBLISHED_DIR, fullPath);
        const parts = relPath.split(path.sep);
        const directory = parts[0]; // e.g., "concurrency", "schema"
        const subDirectory =
          parts.length > 2 ? parts.slice(1, -1).join('/') : undefined;

        files.push({
          ...pattern,
          path: path.relative(process.cwd(), fullPath),
          directory,
          subDirectory,
        });
>>>>>>> 6b75d0da
      }
    } catch {
      // Directory doesn't exist, skip
    }
  }

  // Try root patterns directory
  candidates.push(path.join(PUBLISHED_DIR, `${slug}.mdx`));

<<<<<<< HEAD
  // Check which file actually exists
  for (const candidate of candidates) {
    try {
      await fs.access(candidate);
      return path.relative(process.cwd(), candidate);
    } catch {
      // File doesn't exist, try next
=======
  // Group patterns by Application Pattern
  const patternsByAP = new Map<string, PatternWithPath[]>();

  for (const pattern of allPatterns) {
    const apId = pattern.directory;
    if (!patternsByAP.has(apId)) {
      patternsByAP.set(apId, []);
>>>>>>> 6b75d0da
    }
  }

  // Fallback: construct expected path
  if (applicationPatternSlug) {
    return `content/published/patterns/${applicationPatternSlug}/${slug}.mdx`;
  }
  return `content/published/patterns/${slug}.mdx`;
}

<<<<<<< HEAD
async function generateReadme() {
  console.log("Starting README generation...");
=======
  // Build TOC and sections in learning order
  toc.push('### Effect Patterns\n');
>>>>>>> 6b75d0da

  // Connect to database
  const { db, close } = createDatabase();
  const apRepo = createApplicationPatternRepository(db);
  const epRepo = createEffectPatternRepository(db);

  try {
    // Load Application Patterns from database
    console.log("Loading application patterns from database...");
    const applicationPatterns = await apRepo.findAll();
    const sortedAPs = applicationPatterns.sort(
      (a, b) => a.learningOrder - b.learningOrder
    );

    // Load all Effect Patterns from database
    console.log("Loading effect patterns from database...");
    const allDbPatterns = await epRepo.findAll();

    // Create a map of application pattern IDs to slugs
    const apIdToSlug = new Map(
      applicationPatterns.map((ap) => [ap.id, ap.slug])
    );

    // Convert database patterns to PatternWithPath
    console.log("Finding file paths for patterns...");
    const allPatterns: PatternWithPath[] = [];

    for (const dbPattern of allDbPatterns) {
      const applicationPatternId = dbPattern.applicationPatternId;
      const apSlug = applicationPatternId
        ? apIdToSlug.get(applicationPatternId) || null
        : null;

      // Find actual file path
      const patternPath = await findPatternPath(dbPattern.slug, apSlug);

      // Extract directory structure from path
      // patternPath is already relative to process.cwd(), e.g., "content/published/patterns/getting-started/hello-world.mdx"
      const relPath = patternPath.replace("content/published/patterns/", "");
      const parts = relPath.split(path.sep);
      const directory = parts[0] || apSlug || "unknown";
      const subDirectory =
        parts.length > 2 ? parts.slice(1, -1).join("/") : undefined;

      allPatterns.push({
        id: dbPattern.slug,
        slug: dbPattern.slug,
        title: dbPattern.title,
        skillLevel: dbPattern.skillLevel,
        summary: dbPattern.summary,
        lessonOrder: dbPattern.lessonOrder,
        applicationPatternId: applicationPatternId || null,
        path: patternPath,
        directory,
        subDirectory,
      });
    }

<<<<<<< HEAD
    // Group patterns by Application Pattern slug (from database relationship)
    const patternsByAP = new Map<string, PatternWithPath[]>();

    for (const pattern of allPatterns) {
      // Use applicationPatternId to get the correct AP slug from database
      const apSlug = pattern.applicationPatternId
        ? apIdToSlug.get(pattern.applicationPatternId) || null
        : null;
=======
    const anchor = ap.id.toLowerCase().replace(/\s+/g, '-');
    toc.push(`- [${ap.name}](#${anchor})`);
  }

  toc.push('\n');
>>>>>>> 6b75d0da

      // Skip patterns without an application pattern association
      if (!apSlug) continue;

      if (!patternsByAP.has(apSlug)) {
        patternsByAP.set(apSlug, []);
      }
      patternsByAP.get(apSlug)?.push(pattern);
    }

    // Generate README content
    const sections: string[] = [];
    const toc: string[] = [];

    // Build TOC and sections in learning order
    toc.push("### Effect Patterns\n");

    for (const ap of sortedAPs) {
      const patterns = patternsByAP.get(ap.slug);
      if (!patterns || patterns.length === 0) continue;

      const anchor = ap.slug.toLowerCase().replace(/\s+/g, "-");
      toc.push(`- [${ap.name}](#${anchor})`);
    }

<<<<<<< HEAD
    toc.push("\n");

    // Generate sections for each Application Pattern
    for (const ap of sortedAPs) {
      const patterns = patternsByAP.get(ap.slug);
      if (!patterns || patterns.length === 0) continue;

      sections.push(`## ${ap.name}\n`);
      sections.push(`${ap.description}\n\n`);

      // Group by sub-directory if present
      const bySubDir = new Map<string, PatternWithPath[]>();
      const noSubDir: PatternWithPath[] = [];

      for (const pattern of patterns) {
        if (pattern.subDirectory) {
          if (!bySubDir.has(pattern.subDirectory)) {
            bySubDir.set(pattern.subDirectory, []);
          }
          bySubDir.get(pattern.subDirectory)?.push(pattern);
        } else {
          noSubDir.push(pattern);
        }
      }
=======
    // Render patterns without sub-directory first
    if (noSubDir.length > 0) {
      sections.push(
        '| Pattern | Skill Level | Summary |\n| :--- | :--- | :--- |\n',
      );

      const sortedPatterns = noSubDir.sort((a, b) => {
        const levels = { beginner: 0, intermediate: 1, advanced: 2 };
        const levelDiff =
          levels[getSkillLevel(a) as keyof typeof levels] -
          levels[getSkillLevel(b) as keyof typeof levels];
        if (levelDiff !== 0) return levelDiff;
        // Secondary sort by lessonOrder (if present)
        const orderA = a.lessonOrder ?? 999;
        const orderB = b.lessonOrder ?? 999;
        return orderA - orderB;
      });

      for (const pattern of sortedPatterns) {
        const skillLevel = getSkillLevel(pattern);
        const skillEmoji =
          {
            beginner: '🟢',
            intermediate: '🟡',
            advanced: '🟠',
          }[skillLevel] || '⚪️';
>>>>>>> 6b75d0da

      // Render patterns without sub-directory first
      if (noSubDir.length > 0) {
        sections.push(
<<<<<<< HEAD
          "| Pattern | Skill Level | Summary |\n| :--- | :--- | :--- |\n"
=======
          `| [${pattern.title}](./${pattern.path}) | ${skillEmoji} **${
            skillLevel.charAt(0).toUpperCase() + skillLevel.slice(1)
          }** | ${pattern.summary || ''} |\n`,
>>>>>>> 6b75d0da
        );

        const sortedPatterns = noSubDir.sort((a, b) => {
          const levels = { beginner: 0, intermediate: 1, advanced: 2 };
          const levelDiff =
            levels[getSkillLevel(a.skillLevel) as keyof typeof levels] -
            levels[getSkillLevel(b.skillLevel) as keyof typeof levels];
          if (levelDiff !== 0) return levelDiff;
          // Secondary sort by lessonOrder (if present)
          const orderA = a.lessonOrder ?? 999;
          const orderB = b.lessonOrder ?? 999;
          return orderA - orderB;
        });

        for (const pattern of sortedPatterns) {
          const skillLevel = getSkillLevel(pattern.skillLevel);
          const skillEmoji =
            {
              beginner: "🟢",
              intermediate: "🟡",
              advanced: "🟠",
            }[skillLevel] || "⚪️";

          sections.push(
            `| [${pattern.title}](./${pattern.path}) | ${skillEmoji} **${
              skillLevel.charAt(0).toUpperCase() + skillLevel.slice(1)
            }** | ${pattern.summary || ""} |\n`
          );
        }

        sections.push("\n");
      }

<<<<<<< HEAD
      // Render sub-directories
      const subDirOrder = [
        "getting-started",
        ...Array.from(bySubDir.keys())
          .filter((k) => k !== "getting-started")
          .sort(),
      ];

      for (const subDir of subDirOrder) {
        const subPatterns = bySubDir.get(subDir);
        if (!subPatterns) continue;

        const subDisplayName = subDir
          .split("-")
          .map((w) => w.charAt(0).toUpperCase() + w.slice(1))
          .join(" ");
=======
      sections.push('\n');
    }

    // Render sub-directories
    const subDirOrder = [
      'getting-started',
      ...Array.from(bySubDir.keys())
        .filter((k) => k !== 'getting-started')
        .sort(),
    ];

    for (const subDir of subDirOrder) {
      const subPatterns = bySubDir.get(subDir);
      if (!subPatterns) continue;

      const subDisplayName = subDir
        .split('-')
        .map((w) => w.charAt(0).toUpperCase() + w.slice(1))
        .join(' ');

      sections.push(`### ${subDisplayName}\n`);
      sections.push(
        '| Pattern | Skill Level | Summary |\n| :--- | :--- | :--- |\n',
      );

      const sortedSubPatterns = subPatterns.sort((a, b) => {
        const levels = { beginner: 0, intermediate: 1, advanced: 2 };
        const levelDiff =
          levels[getSkillLevel(a) as keyof typeof levels] -
          levels[getSkillLevel(b) as keyof typeof levels];
        if (levelDiff !== 0) return levelDiff;
        // Secondary sort by lessonOrder (if present)
        const orderA = a.lessonOrder ?? 999;
        const orderB = b.lessonOrder ?? 999;
        return orderA - orderB;
      });

      for (const pattern of sortedSubPatterns) {
        const skillLevel = getSkillLevel(pattern);
        const skillEmoji =
          {
            beginner: '🟢',
            intermediate: '🟡',
            advanced: '🟠',
          }[skillLevel] || '⚪️';
>>>>>>> 6b75d0da

        sections.push(`### ${subDisplayName}\n`);
        sections.push(
<<<<<<< HEAD
          "| Pattern | Skill Level | Summary |\n| :--- | :--- | :--- |\n"
=======
          `| [${pattern.title}](./${pattern.path}) | ${skillEmoji} **${
            skillLevel.charAt(0).toUpperCase() + skillLevel.slice(1)
          }** | ${pattern.summary || ''} |\n`,
>>>>>>> 6b75d0da
        );

<<<<<<< HEAD
        const sortedSubPatterns = subPatterns.sort((a, b) => {
          const levels = { beginner: 0, intermediate: 1, advanced: 2 };
          const levelDiff =
            levels[getSkillLevel(a.skillLevel) as keyof typeof levels] -
            levels[getSkillLevel(b.skillLevel) as keyof typeof levels];
          if (levelDiff !== 0) return levelDiff;
          // Secondary sort by lessonOrder (if present)
          const orderA = a.lessonOrder ?? 999;
          const orderB = b.lessonOrder ?? 999;
          return orderA - orderB;
        });

        for (const pattern of sortedSubPatterns) {
          const skillLevel = getSkillLevel(pattern.skillLevel);
          const skillEmoji =
            {
              beginner: "🟢",
              intermediate: "🟡",
              advanced: "🟠",
            }[skillLevel] || "⚪️";

          sections.push(
            `| [${pattern.title}](./${pattern.path}) | ${skillEmoji} **${
              skillLevel.charAt(0).toUpperCase() + skillLevel.slice(1)
            }** | ${pattern.summary || ""} |\n`
          );
        }

        sections.push("\n");
      }
=======
      sections.push('\n');
>>>>>>> 6b75d0da
    }

    // Generate full README
    const readme = `<!--
  ⚠️ AUTO-GENERATED FILE - DO NOT EDIT MANUALLY

  This file is automatically generated by the publishing pipeline.
  Any manual edits will be overwritten when the pipeline runs.

  To modify this file:
  - Run: bun run pipeline
  - Or edit: scripts/publish/generate.ts

  For project information, see ABOUT.md
-->

> [!WARNING]
> **This is an auto-generated file.** Manual edits will be overwritten by the publishing pipeline.
> For project information, see [ABOUT.md](./ABOUT.md)

# The Effect Patterns Hub

A community-driven knowledge base of practical, goal-oriented patterns for building robust applications with Effect-TS.

This repository is designed to be a living document that helps developers move from core concepts to advanced architectural strategies by focusing on the "why" behind the code.

**Looking for machine-readable rules for AI IDEs and coding agents? See the [AI Coding Rules](#ai-coding-rules) section below.**

## Table of Contents

${toc.join('\n')}

---

${sections.join('')}`;

<<<<<<< HEAD
    // Write README
    await fs.writeFile(README_PATH, readme, "utf-8");
    console.log(`✅ Generated README.md at ${README_PATH}`);
    console.log(`   Loaded ${sortedAPs.length} application patterns`);
    console.log(`   Loaded ${allPatterns.length} effect patterns`);
  } finally {
    await close();
  }
=======
  // Write README
  await fs.writeFile(README_PATH, readme, 'utf-8');
  console.log(`✅ Generated README.md at ${README_PATH}`);
>>>>>>> 6b75d0da
}

generateReadme().catch((error) => {
  console.error('Failed to generate README:', error);
  process.exit(1);
});<|MERGE_RESOLUTION|>--- conflicted
+++ resolved
@@ -5,7 +5,6 @@
  * Now uses PostgreSQL database as primary source of truth.
  */
 
-<<<<<<< HEAD
 import * as fs from "node:fs/promises";
 import * as path from "node:path";
 import { createDatabase } from "../../packages/toolkit/src/db/client.js";
@@ -17,20 +16,6 @@
 // --- CONFIGURATION ---
 const PUBLISHED_DIR = path.join(process.cwd(), "content/published/patterns");
 const README_PATH = path.join(process.cwd(), "README.md");
-=======
-// biome-ignore assist/source/organizeImports: <>
-import matter from 'gray-matter';
-import * as fs from 'node:fs/promises';
-import * as path from 'node:path';
-
-// --- CONFIGURATION ---
-const PUBLISHED_DIR = path.join(process.cwd(), 'content/published/patterns');
-const README_PATH = path.join(process.cwd(), 'README.md');
-const AP_INDEX_PATH = path.join(
-  process.cwd(),
-  'data/application-patterns.json',
-);
->>>>>>> 6b75d0da
 
 interface PatternWithPath {
   id: string;
@@ -45,7 +30,6 @@
   subDirectory?: string;
 }
 
-<<<<<<< HEAD
 function getSkillLevel(skillLevel: string): string {
   return skillLevel.toLowerCase();
 }
@@ -74,51 +58,6 @@
         if (entry.isDirectory()) {
           candidates.push(path.join(apDir, entry.name, `${slug}.mdx`));
         }
-=======
-function getSkillLevel(pattern: PatternFrontmatter): string {
-  return (pattern.skillLevel || pattern.skill || 'intermediate').toLowerCase();
-}
-
-async function generateReadme() {
-  console.log('Starting README generation...');
-
-  // Load Application Patterns index
-  const apIndexContent = await fs.readFile(AP_INDEX_PATH, 'utf-8');
-  const apIndex = JSON.parse(apIndexContent) as {
-    applicationPatterns: ApplicationPattern[];
-  };
-  const applicationPatterns = apIndex.applicationPatterns.sort(
-    (a, b) => a.learningOrder - b.learningOrder,
-  );
-
-  // Recursively find all MDX files
-  async function findMdxFiles(dir: string): Promise<PatternWithPath[]> {
-    const entries = await fs.readdir(dir, { withFileTypes: true });
-    const files: PatternWithPath[] = [];
-
-    for (const entry of entries) {
-      const fullPath = path.join(dir, entry.name);
-      if (entry.isDirectory()) {
-        files.push(...(await findMdxFiles(fullPath)));
-      } else if (entry.isFile() && entry.name.endsWith('.mdx')) {
-        const content = await fs.readFile(fullPath, 'utf-8');
-        const { data } = matter(content);
-        const pattern = data as PatternFrontmatter;
-
-        // Extract directory structure
-        const relPath = path.relative(PUBLISHED_DIR, fullPath);
-        const parts = relPath.split(path.sep);
-        const directory = parts[0]; // e.g., "concurrency", "schema"
-        const subDirectory =
-          parts.length > 2 ? parts.slice(1, -1).join('/') : undefined;
-
-        files.push({
-          ...pattern,
-          path: path.relative(process.cwd(), fullPath),
-          directory,
-          subDirectory,
-        });
->>>>>>> 6b75d0da
       }
     } catch {
       // Directory doesn't exist, skip
@@ -128,7 +67,6 @@
   // Try root patterns directory
   candidates.push(path.join(PUBLISHED_DIR, `${slug}.mdx`));
 
-<<<<<<< HEAD
   // Check which file actually exists
   for (const candidate of candidates) {
     try {
@@ -136,15 +74,6 @@
       return path.relative(process.cwd(), candidate);
     } catch {
       // File doesn't exist, try next
-=======
-  // Group patterns by Application Pattern
-  const patternsByAP = new Map<string, PatternWithPath[]>();
-
-  for (const pattern of allPatterns) {
-    const apId = pattern.directory;
-    if (!patternsByAP.has(apId)) {
-      patternsByAP.set(apId, []);
->>>>>>> 6b75d0da
     }
   }
 
@@ -155,13 +84,8 @@
   return `content/published/patterns/${slug}.mdx`;
 }
 
-<<<<<<< HEAD
 async function generateReadme() {
   console.log("Starting README generation...");
-=======
-  // Build TOC and sections in learning order
-  toc.push('### Effect Patterns\n');
->>>>>>> 6b75d0da
 
   // Connect to database
   const { db, close } = createDatabase();
@@ -220,7 +144,6 @@
       });
     }
 
-<<<<<<< HEAD
     // Group patterns by Application Pattern slug (from database relationship)
     const patternsByAP = new Map<string, PatternWithPath[]>();
 
@@ -229,13 +152,6 @@
       const apSlug = pattern.applicationPatternId
         ? apIdToSlug.get(pattern.applicationPatternId) || null
         : null;
-=======
-    const anchor = ap.id.toLowerCase().replace(/\s+/g, '-');
-    toc.push(`- [${ap.name}](#${anchor})`);
-  }
-
-  toc.push('\n');
->>>>>>> 6b75d0da
 
       // Skip patterns without an application pattern association
       if (!apSlug) continue;
@@ -261,7 +177,6 @@
       toc.push(`- [${ap.name}](#${anchor})`);
     }
 
-<<<<<<< HEAD
     toc.push("\n");
 
     // Generate sections for each Application Pattern
@@ -286,45 +201,11 @@
           noSubDir.push(pattern);
         }
       }
-=======
-    // Render patterns without sub-directory first
-    if (noSubDir.length > 0) {
-      sections.push(
-        '| Pattern | Skill Level | Summary |\n| :--- | :--- | :--- |\n',
-      );
-
-      const sortedPatterns = noSubDir.sort((a, b) => {
-        const levels = { beginner: 0, intermediate: 1, advanced: 2 };
-        const levelDiff =
-          levels[getSkillLevel(a) as keyof typeof levels] -
-          levels[getSkillLevel(b) as keyof typeof levels];
-        if (levelDiff !== 0) return levelDiff;
-        // Secondary sort by lessonOrder (if present)
-        const orderA = a.lessonOrder ?? 999;
-        const orderB = b.lessonOrder ?? 999;
-        return orderA - orderB;
-      });
-
-      for (const pattern of sortedPatterns) {
-        const skillLevel = getSkillLevel(pattern);
-        const skillEmoji =
-          {
-            beginner: '🟢',
-            intermediate: '🟡',
-            advanced: '🟠',
-          }[skillLevel] || '⚪️';
->>>>>>> 6b75d0da
 
       // Render patterns without sub-directory first
       if (noSubDir.length > 0) {
         sections.push(
-<<<<<<< HEAD
           "| Pattern | Skill Level | Summary |\n| :--- | :--- | :--- |\n"
-=======
-          `| [${pattern.title}](./${pattern.path}) | ${skillEmoji} **${
-            skillLevel.charAt(0).toUpperCase() + skillLevel.slice(1)
-          }** | ${pattern.summary || ''} |\n`,
->>>>>>> 6b75d0da
         );
 
         const sortedPatterns = noSubDir.sort((a, b) => {
@@ -358,7 +239,6 @@
         sections.push("\n");
       }
 
-<<<<<<< HEAD
       // Render sub-directories
       const subDirOrder = [
         "getting-started",
@@ -375,66 +255,12 @@
           .split("-")
           .map((w) => w.charAt(0).toUpperCase() + w.slice(1))
           .join(" ");
-=======
-      sections.push('\n');
-    }
-
-    // Render sub-directories
-    const subDirOrder = [
-      'getting-started',
-      ...Array.from(bySubDir.keys())
-        .filter((k) => k !== 'getting-started')
-        .sort(),
-    ];
-
-    for (const subDir of subDirOrder) {
-      const subPatterns = bySubDir.get(subDir);
-      if (!subPatterns) continue;
-
-      const subDisplayName = subDir
-        .split('-')
-        .map((w) => w.charAt(0).toUpperCase() + w.slice(1))
-        .join(' ');
-
-      sections.push(`### ${subDisplayName}\n`);
-      sections.push(
-        '| Pattern | Skill Level | Summary |\n| :--- | :--- | :--- |\n',
-      );
-
-      const sortedSubPatterns = subPatterns.sort((a, b) => {
-        const levels = { beginner: 0, intermediate: 1, advanced: 2 };
-        const levelDiff =
-          levels[getSkillLevel(a) as keyof typeof levels] -
-          levels[getSkillLevel(b) as keyof typeof levels];
-        if (levelDiff !== 0) return levelDiff;
-        // Secondary sort by lessonOrder (if present)
-        const orderA = a.lessonOrder ?? 999;
-        const orderB = b.lessonOrder ?? 999;
-        return orderA - orderB;
-      });
-
-      for (const pattern of sortedSubPatterns) {
-        const skillLevel = getSkillLevel(pattern);
-        const skillEmoji =
-          {
-            beginner: '🟢',
-            intermediate: '🟡',
-            advanced: '🟠',
-          }[skillLevel] || '⚪️';
->>>>>>> 6b75d0da
 
         sections.push(`### ${subDisplayName}\n`);
         sections.push(
-<<<<<<< HEAD
           "| Pattern | Skill Level | Summary |\n| :--- | :--- | :--- |\n"
-=======
-          `| [${pattern.title}](./${pattern.path}) | ${skillEmoji} **${
-            skillLevel.charAt(0).toUpperCase() + skillLevel.slice(1)
-          }** | ${pattern.summary || ''} |\n`,
->>>>>>> 6b75d0da
         );
 
-<<<<<<< HEAD
         const sortedSubPatterns = subPatterns.sort((a, b) => {
           const levels = { beginner: 0, intermediate: 1, advanced: 2 };
           const levelDiff =
@@ -465,9 +291,6 @@
 
         sections.push("\n");
       }
-=======
-      sections.push('\n');
->>>>>>> 6b75d0da
     }
 
     // Generate full README
@@ -504,7 +327,6 @@
 
 ${sections.join('')}`;
 
-<<<<<<< HEAD
     // Write README
     await fs.writeFile(README_PATH, readme, "utf-8");
     console.log(`✅ Generated README.md at ${README_PATH}`);
@@ -513,11 +335,6 @@
   } finally {
     await close();
   }
-=======
-  // Write README
-  await fs.writeFile(README_PATH, readme, 'utf-8');
-  console.log(`✅ Generated README.md at ${README_PATH}`);
->>>>>>> 6b75d0da
 }
 
 generateReadme().catch((error) => {
