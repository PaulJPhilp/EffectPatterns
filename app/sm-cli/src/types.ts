--- conflicted
+++ resolved
@@ -113,117 +113,4 @@
   maxDynamicFacts: number;
   commonTopics: Record<string, number>;
   retrievedAt: string;
-<<<<<<< HEAD
-}
-
-// Search and Filtering Types
-
-// Filter conditions for metadata filtering
-export interface FilterClause {
-  key: string;
-  value: string | number | boolean;
-  negate?: boolean;
-}
-
-export interface FilterConditions {
-  AND?: FilterClause[];
-  OR?: FilterClause[];
-}
-
-// Document Search (v3/search endpoint)
-export interface DocumentSearchOptions {
-  q: string;
-  limit?: number;
-  documentThreshold?: number;
-  chunkThreshold?: number;
-  rerank?: boolean;
-  rewriteQuery?: boolean;
-  includeFullDocs?: boolean;
-  includeSummary?: boolean;
-  onlyMatchingChunks?: boolean;
-  containerTags?: string[];
-  filters?: FilterConditions;
-}
-
-export interface DocumentChunk {
-  documentId: string;
-  title: string;
-  type: string;
-  score: number;
-  content: string;
-  metadata?: Record<string, unknown>;
-  createdAt: string;
-  updatedAt: string;
-}
-
-export interface DocumentSearchResult {
-  results: DocumentChunk[];
-  timing: number;
-  total: number;
-}
-
-// Memory Search (v4/search endpoint)
-export interface MemorySearchOptions {
-  q: string;
-  limit?: number;
-  containerTag?: string;
-  threshold?: number;
-  rerank?: boolean;
-}
-
-export interface RelatedMemory {
-  memory: string;
-  relation: 'extends' | 'derives';
-  version: number;
-  updatedAt: string;
-}
-
-export interface MemoryContext {
-  parents?: RelatedMemory[];
-  children?: RelatedMemory[];
-}
-
-export interface MemoryItem {
-  id: string;
-  memory: string;
-  similarity: number;
-  metadata?: Record<string, unknown>;
-  updatedAt: string;
-  version?: number;
-  context?: MemoryContext;
-  documents?: Array<{
-    id: string;
-    title: string;
-    type: string;
-    createdAt: string;
-  }>;
-}
-
-export interface MemorySearchResult {
-  results: MemoryItem[];
-  timing: number;
-  total: number;
-}
-
-// Advanced search options combining both endpoints
-export interface AdvancedSearchOptions {
-  q: string;
-  searchType: 'documents' | 'memories' | 'both';
-  limit?: number;
-  threshold?: number;
-  documentThreshold?: number;
-  chunkThreshold?: number;
-  containerTag?: string;
-  containerTags?: string[];
-  rerank?: boolean;
-  rewriteQuery?: boolean;
-  filters?: FilterConditions;
-}
-
-export interface CombinedSearchResult {
-  documents?: DocumentSearchResult;
-  memories?: MemorySearchResult;
-  timing: number;
-=======
->>>>>>> b4c171df
 }