{
  "name": "@effect-patterns/toolkit",
  "version": "0.1.0",
  "type": "module",
  "description": "Type-safe Effect library for working with Effect-TS patterns - search, validate, and generate code from the Effect Patterns Hub",
  "main": "./dist/index.js",
  "types": "./dist/index.d.ts",
  "exports": {
    ".": {
      "types": "./dist/index.d.ts",
      "default": "./dist/index.js"
    },
    "./splitSections": {
      "types": "./dist/splitSections.d.ts",
      "default": "./dist/splitSections.js"
    }
  },
  "files": [
    "dist",
    "src",
    "README.md",
    "CHANGELOG.md",
    "LICENSE"
  ],
  "scripts": {
    "build": "tsc",
    "build:schemas": "bun run src/emit-schemas.ts",
    "test": "vitest run",
    "test:watch": "vitest",
    "test:coverage": "vitest run --coverage",
    "typecheck": "tsc --noEmit",
    "prepublishOnly": "bun run build"
  },
  "dependencies": {
<<<<<<< HEAD
    "@effect/platform": "^0.92.1",
    "@effect/platform-node": "^0.100.0",
=======
    "@effect/platform": "^0.93.0",
    "@effect/platform-node": "^0.94.2",
>>>>>>> c4a47b60
    "@effect/schema": "^0.75.5",
    "effect": "^3.18.2"
  },
  "peerDependencies": {
<<<<<<< HEAD
    "@effect/platform": "^0.92.1",
    "@effect/platform-node": "^0.100.0",
=======
    "@effect/platform": "^0.93.0",
    "@effect/platform-node": "^0.94.2",
>>>>>>> c4a47b60
    "@effect/schema": "^0.75.5",
    "effect": "^3.18.2"
  },
  "devDependencies": {
    "@types/node": "^24.8.1",
    "@vitest/coverage-v8": "^4.0.4",
    "typescript": "5.9.3",
    "vitest": "^4.0.4"
  },
  "keywords": [
    "effect",
    "effect-ts",
    "patterns",
    "toolkit",
    "functional-programming",
    "typescript",
    "type-safe",
    "schema",
    "validation",
    "code-generation"
  ],
  "author": "Paul Philp",
  "license": "MIT",
  "repository": {
    "type": "git",
    "url": "https://github.com/PaulJPhilp/Effect-Patterns.git",
    "directory": "packages/toolkit"
  },
  "bugs": {
    "url": "https://github.com/PaulJPhilp/Effect-Patterns/issues"
  },
  "homepage": "https://github.com/PaulJPhilp/Effect-Patterns#readme",
  "engines": {
    "node": ">=18.0.0"
  },
  "publishConfig": {
    "access": "public"
  }
}<|MERGE_RESOLUTION|>--- conflicted
+++ resolved
@@ -32,24 +32,14 @@
     "prepublishOnly": "bun run build"
   },
   "dependencies": {
-<<<<<<< HEAD
-    "@effect/platform": "^0.92.1",
-    "@effect/platform-node": "^0.100.0",
-=======
     "@effect/platform": "^0.93.0",
     "@effect/platform-node": "^0.94.2",
->>>>>>> c4a47b60
     "@effect/schema": "^0.75.5",
     "effect": "^3.18.2"
   },
   "peerDependencies": {
-<<<<<<< HEAD
-    "@effect/platform": "^0.92.1",
-    "@effect/platform-node": "^0.100.0",
-=======
     "@effect/platform": "^0.93.0",
     "@effect/platform-node": "^0.94.2",
->>>>>>> c4a47b60
     "@effect/schema": "^0.75.5",
     "effect": "^3.18.2"
   },
